--- conflicted
+++ resolved
@@ -1,13 +1,10 @@
 import logging
 from pathlib import Path
-<<<<<<< HEAD
+from typing import Type
+
+
 import torch
 import numpy as np
-import pytorch_lightning as pl
-=======
-from typing import Type
-
->>>>>>> b406923c
 import PIL
 import pytorch_lightning as pl
 import torch
