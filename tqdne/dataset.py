--- conflicted
+++ resolved
@@ -163,28 +163,13 @@
 
 
 class UpsamplingDataset(torch.utils.data.Dataset):
-<<<<<<< HEAD
-    def __init__(self, h5_path, representation: Representation, cut=None, in_memory=False, config=Config()):
-=======
-    def __init__(self, h5_path, cut=None, cond=False, config=Config()):
->>>>>>> 941be2f2
+    def __init__(self, h5_path, representation: Representation, cut=None, cond=False, config=Config()):
         super().__init__()
         self.h5_path = h5_path
         self.cut = cut
         self.cond = cond
         self.sigma_in = config.sigma_in
-<<<<<<< HEAD
-        self.representation = representation
-        if in_memory:
-            with h5py.File(h5_path, "r") as file:
-                self.features = file["features"][:]
-                self.waveform = file["waveform"][:]
-                self.filtered = file["filtered"][:]
-                self.time = file["time"][:]
-                self.features_means = file["feature_means"][:]
-                self.features_stds = file["feature_stds"][:]
-=======
->>>>>>> 941be2f2
+        self.representation = representation
 
         self.file = h5py.File(h5_path, "r")
         self.waveform = self.file["waveform"]
@@ -222,7 +207,6 @@
             high_res = waveform
             low_res = filtered
 
-<<<<<<< HEAD
         return {
             "representation": self.representation.get_representation([high_res, low_res]),
             #"high_res": torch.tensor(high_res, dtype=torch.float32),
@@ -269,15 +253,4 @@
         return {
             "representation": torch.tensor(repr, dtype=torch.float32),
             "cond": torch.tensor(features, dtype=torch.float32),
-        }
-=======
-        out = {"high_res": torch.tensor(high_res, dtype=torch.float32), "low_res": torch.tensor(low_res, dtype=torch.float32)}
-
-        # features
-        if self.cond:
-            features = self.features[index]
-            features = (features - self.features_means) / self.features_stds
-            out["cond"] = torch.tensor(features, dtype=torch.float32)
-
-        return out
->>>>>>> 941be2f2
+        }