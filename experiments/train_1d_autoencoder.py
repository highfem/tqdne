--- conflicted
+++ resolved
@@ -13,11 +13,7 @@
 
 def run(args):
     name = "Autoencoder-1024x16-MovingAvg"
-<<<<<<< HEAD
     config = LatentMovingAverageEnvelopeConfig(args.workdir)
-=======
-    config = LatentMovingAverageEnvelopeConfig(args.workdir, None)    
->>>>>>> 85a9fa98
 
     train_loader, val_loader = get_train_and_val_loader(config, args.num_workers, args.batchsize)
     metrics = [
