--- conflicted
+++ resolved
@@ -17,14 +17,9 @@
 
 
 def run(args):
-<<<<<<< HEAD
     name = "Classifier-LogSpectrogram"
-    config = SpectrogramClassificationConfig(args.workdir, None)
-=======
-    name = "Classifier-LogSpectrogram-2"
-    config = SpectrogramClassificationConfig(args.workdir, args.infile)
+    config = SpectrogramClassificationConfig(args.workdir)
     config.representation.disable_multiprocessing()
->>>>>>> 85a9fa98
 
     train_dataset = ClassificationDataset(
         config.datapath,
@@ -92,7 +87,6 @@
     }
 
     logging.info("Build lightning module...")
-    output_layer = torch.nn.Linear(128, len(class_weights))
     classifier = LithningClassifier(
         encoder_config=encoder_config,
         num_classes=len(class_weights),
