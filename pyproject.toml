--- conflicted
+++ resolved
@@ -25,11 +25,7 @@
 plotly = "*"
 torch = "2.0.0"
 seaborn = "^0.13.0"
-<<<<<<< HEAD
-=======
 mlflow = "^2.8.0"
-jupyter = "^1.0.0"
->>>>>>> 103966ef
 
 
 
